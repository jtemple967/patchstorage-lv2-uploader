from typing import Optional, Union, Dict
import os
import shutil
import pathlib
import json
import requests
import click
from bundles import PatchstorageMultiTargetBundle, PluginFieldMissing, BundleBadContents


PS_API_URL = 'https://patchstorage.com/api/beta'
PS_LV2_PLATFORM_ID = 8046
PS_TAGS_DEFAULT = ['lv2-plugin', ]
PATH_ROOT = pathlib.Path(__file__).parent.resolve()
PATH_PLUGINS = PATH_ROOT / 'plugins'
PATH_DIST = PATH_ROOT / 'dist'

# for dev purposes
DEBUG = False

TARGETS_MAP = {
    "raspberrypi3_armv8" : "patchbox-os-arm32",
    "raspberrypi4_aarch64" : "rpi-aarch64",
    "x86_64" : "linux-amd64"
}

if DEBUG:
    PS_API_URL = 'http://localhost/api/beta'
    PS_LV2_PLATFORM_ID = 5027


class PatchstorageException(Exception):
    """Base exception for Patchstorage class errors"""


class Patchstorage:
    """Patchstorage API client class"""
    # TODO: prepare requests and send using a separate staticmethod w/ exception handling

    PS_API_TOKEN = None
    USER_AGENT = 'lv2-plugin-uploader'

    @staticmethod
    def decode_json_response(resp: requests.Response) -> dict:
        """Decode JSON response from Patchstorage API"""

        resp_data: dict = {}

        try:
            resp_data = resp.json()
        except requests.exceptions.JSONDecodeError as err:
            raise PatchstorageException(
                f'Failed to decode JSON response for {resp.url}') from err

        return resp_data

    @staticmethod
    def auth(username: str, password: str) -> dict:
        """Authenticate with Patchstorage API"""

        assert PS_API_URL is not None
        assert username
        assert password

        url = PS_API_URL + '/auth/token'

        click.echo(f'Authenticating: {username} ({url})')

        resp = requests.post(url, data={
            'username': username,
            'password': password
        }, headers={'User-Agent': Patchstorage.USER_AGENT})

        resp_data = Patchstorage.decode_json_response(resp)

        if not resp.ok:
            raise PatchstorageException('Failed to authenticate')

        Patchstorage.PS_API_TOKEN = resp_data['token']

        return resp_data

    @staticmethod
    def get_platform_targets(platform_id: int) -> list:
        """Get supported targets for a given platform ID"""

        assert PS_API_URL is not None

        url = f"{PS_API_URL}/platforms/{platform_id}"

        click.echo(f'Getting supported targets from {url}')

        resp = requests.get(
            url, headers={'User-Agent': Patchstorage.USER_AGENT})

        resp_data = Patchstorage.decode_json_response(resp)

        assert resp.status_code == 200, resp.content
        assert resp_data['targets'], f"Error: No targets field for platform {platform_id}"

        click.echo(
            f"Supported targets: {[t['slug'] for t in resp_data['targets']]}")

        return resp_data['targets']

    @staticmethod
    def upload_file(path: str, target_id: Optional[int] = None) -> str:
        """Upload a file to Patchstorage"""

        assert isinstance(path, str)
        assert isinstance(target_id, int) or target_id is None

        if Patchstorage.PS_API_TOKEN is None:
            raise PatchstorageException('Not authenticated')

        click.echo(f'Uploading: {path}')

        post_data: dict = {}

        if target_id is not None:
            post_data['target'] = target_id

        resp = requests.post(PS_API_URL + '/files', data=post_data, files={
            'file': open(path, 'rb')
        },
            headers={
            'Authorization': 'Bearer ' + Patchstorage.PS_API_TOKEN,
            'User-Agent': Patchstorage.USER_AGENT
        })

        resp_data = Patchstorage.decode_json_response(resp)

        if not resp.ok:
            raise PatchstorageException(
                f'Failed to upload file {path} {resp_data}')

        click.secho(
            f'Uploaded: {resp_data["filename"]} (ID:{resp_data["id"]})')

        return resp_data['id']

    @staticmethod
    def get(pid: Optional[str] = None, uids: Optional[list] = None) -> Optional[dict]:
        """Get a patch from Patchstorage by ID or UID"""

        if Patchstorage.PS_API_TOKEN is None:
            raise PatchstorageException('Not authenticated')

        if pid is None and uids is None:
            raise PatchstorageException(
                'Internal error - must provide ID or UID')

        if pid is not None:
            resp = requests.get(PS_API_URL + '/patches/' + str(pid),
                                headers={'User-Agent': Patchstorage.USER_AGENT})

            resp_data = Patchstorage.decode_json_response(resp)

            if not resp.ok:
                click.echo(resp.status_code)
                click.echo(resp.request)
                click.echo(resp_data)
                raise PatchstorageException(f'Failed to get plugin {str(pid)}')

            if resp_data.get('id') == pid:
                return resp_data

            raise PatchstorageException(f'Failed to get plugin {str(pid)}')

        if uids is not None:

            params: Dict[str, Union[int, list]] = {
                'uids[]': uids,
                'platforms[]': PS_LV2_PLATFORM_ID
            }

            resp = requests.get(PS_API_URL + '/patches/', params=params,
                                headers={'User-Agent': Patchstorage.USER_AGENT})

            resp_data = Patchstorage.decode_json_response(resp)

            if not resp.ok:
                click.echo(resp.status_code)
                click.echo(resp.request)
                click.echo(resp_data)
                raise PatchstorageException(
                    f'Failed to get plugin with uids {uids}')

            if isinstance(resp_data, list) and len(resp_data) > 0:
                if len(resp_data) > 1:
                    raise PatchstorageException(
                        f'Multiple plugins found with provided uids {uids}')

                resp = requests.get(PS_API_URL + '/patches/' + str(resp_data[0]['id']),
                                    headers={'User-Agent': Patchstorage.USER_AGENT})

                resp_data = Patchstorage.decode_json_response(resp)

                return resp_data

        return None

    @staticmethod
    def upload(folder: str, data: dict) -> dict:
        """Upload a patch to Patchstorage"""

        assert 'artwork' in data, 'Missing artwork field in patchstorage.json'
        assert 'files' in data, 'Missing files field in patchstorage.json'

        if Patchstorage.PS_API_TOKEN is None:
            raise PatchstorageException('Not authenticated')

        artwork_id = Patchstorage.upload_file(data['artwork'])

        file_ids: list = []

        for file in data['files']:
            file_id = Patchstorage.upload_file(
                file['path'], target_id=file.get('target_id'))
            file_ids.append(int(file_id))

        data['artwork'] = int(artwork_id)
        data['files'] = file_ids

        click.echo(f'Uploading: {folder}')

        resp = requests.post(PS_API_URL + '/patches', json=data, headers={
            'Authorization': 'Bearer ' + Patchstorage.PS_API_TOKEN,
            'User-Agent': Patchstorage.USER_AGENT
        })

        resp_data = Patchstorage.decode_json_response(resp)

        if not resp.ok:
            raise PatchstorageException(
                f'Failed to upload {folder} {resp_data}')

        return resp_data

    @staticmethod
    def update(folder: str, data: dict, pid: int) -> dict:
        """Update a patch on Patchstorage"""

        if Patchstorage.PS_API_TOKEN is None:
            raise PatchstorageException('Not authenticated')

        click.echo(f'Updating: {folder}')

        artwork_id = Patchstorage.upload_file(data['artwork'])

        file_ids: list = []

        for file in data['files']:
            file_id = Patchstorage.upload_file(
                file['path'], target_id=file.get('target_id'))
            file_ids.append(int(file_id))

        data['artwork'] = int(artwork_id)
        data['files'] = file_ids

        resp = requests.put(PS_API_URL + '/patches/' + str(pid), json=data, headers={
            'Authorization': 'Bearer ' + Patchstorage.PS_API_TOKEN,
            'User-Agent': Patchstorage.USER_AGENT
        })

        resp_data = Patchstorage.decode_json_response(resp)

        if not resp.ok:
            raise PatchstorageException(
                f'Failed to update {folder} {resp_data}')

        return resp_data

    @staticmethod
    def push(display_name: str, folder: str, auto: bool, force: bool, mark_wip: bool, mark_new_wip: bool) -> None:
        """Push a patch to Patchstorage"""

        with open(os.path.join(PATH_DIST, folder, 'patchstorage.json'), 'r', encoding='utf8') as file:
            data = json.loads(file.read())

        if 'uids' not in data or len(data['uids']) == 0:
            raise PatchstorageException(
                f'Missing/bad uids field in patchstorage.json for {folder}')

        if mark_wip is True:
            click.echo(f'Marking: {folder} as WIP')
            data['state'] = 150

        uploaded = Patchstorage.get(uids=data['uids'])

        # not uploaded or was removed from Patchstorage
        if uploaded is None:
            click.echo(f'Processing: {folder}')

            if mark_new_wip is True:
                click.echo(f'Marking: {folder} as UNTESTED')
                data['state'] = 150

            if auto:
                result = Patchstorage.upload(folder, data)

            elif not click.confirm(f'(?): Upload {folder} (local-{data["revision"]})?'):
                return

            else:
                result = Patchstorage.upload(folder, data)

        # uploaded already
        else:

            # check if uploaded by same user
            if uploaded['author']['slug'].lower() == display_name.lower():
                # click.echo(f'{folder} was previously uploaded by you')
                pass
            else:
                click.secho(
                    f'Skip: {folder} already uploaded by {uploaded["author"]["slug"]} ({uploaded["url"]})', fg='yellow')
                return

            # if force, re-upload
            if force:
                result = Patchstorage.update(folder, data, uploaded['id'])

            # if auto, upload only if revision is different or not same targets
            elif auto:
                if uploaded['revision'] == data['revision'] and len(uploaded['files']) == len(data['files']) and uploaded['state']['id'] == data['state']:
                    click.echo(f'Skip: {folder} same version, targets and state')
                    return

                result = Patchstorage.update(folder, data, uploaded['id'])

            elif not click.confirm(f'(?): Update {folder} (local-ver:{data["revision"]}, cloud-ver:{uploaded["revision"]}, local-targets:{len(data["files"])}, cloud-targets:{len(uploaded["files"])})?'):
                return

            else:
                result = Patchstorage.update(folder, data, uploaded['id'])

        click.secho(
            f'Published: {result["url"]} (ID:{result["id"]})', fg='green')


class PluginManagerException(Exception):
    """PluginManager Exception"""


class PluginManager:
    """Plugin Manager class"""

    def __init__(self, context: Optional[dict] = None) -> None:
        assert PATH_ROOT
        assert PATH_PLUGINS
        assert PATH_DIST
        assert PS_LV2_PLATFORM_ID

        self.plugins_path = pathlib.Path(PATH_PLUGINS)
        self.dist_path = pathlib.Path(PATH_DIST)
        self.targets = Patchstorage.get_platform_targets(PS_LV2_PLATFORM_ID)
        self.licenses = self.load_json_data('licenses.json')
        self.categories = self.load_json_data('categories.json')
        self.overwrites = self.load_json_data('plugins.json')
        self.multi_bundles_map: dict = {}
        self._context: dict = context if context else {}

    @staticmethod
    def load_json_data(filename: str) -> dict:
        """Load JSON data from file"""

        try:
            path = PATH_ROOT / filename
            with open(path, "r", encoding='utf8') as file:
                return json.loads(file.read())
        except FileNotFoundError as err:
            raise PluginManagerException(
                f'Missing {filename} file in {PATH_ROOT}') from err
        except json.decoder.JSONDecodeError as err:
            raise PluginManagerException(
                f'Invalid JSON data in {filename}') from err

    @staticmethod
    def do_cleanup(path: pathlib.Path) -> None:
        """Cleanup directory"""

        assert isinstance(path, pathlib.Path), f'Invalid path type: {path}'

        if path.exists():
            try:
                shutil.rmtree(path)
            except OSError as err:
                raise PluginManagerException(
                    f'Failed to cleanup {path}') from err

        path.mkdir(parents=True, exist_ok=True)

    def get_bundle_overwrites(self, package_name: str) -> dict:
        """Get bundle overwrites from loaded plugins.json"""
        assert isinstance(self.overwrites, dict)

        return self.overwrites.get(package_name, {})

    def scan_plugins_directory(self) -> dict:
        """Scan plugins directory and return a dict with plugins info"""

        if not self.plugins_path.exists():
            raise PluginManagerException(
                f'Plugins directory not found: {PATH_PLUGINS}')

        click.echo(f"Supported targets: {[t['slug'] for t in self.targets]}")

        folders_found = [
            path for path in self.plugins_path.iterdir() if path.is_dir()]

        click.echo(f"Target folders found: {[str(f) for f in folders_found]}")

        candidates: dict = {}

        for target in self.targets:
            target_folder = self.plugins_path / target['slug']

            if not target_folder.exists():
                click.echo(
                    f'Warning: No folder found for target \'{target["slug"]}\'')
                continue

            for plugin_path in target_folder.iterdir():

                if not plugin_path.is_dir():
                    continue

                plugin_folder = plugin_path.parts[-1]

                if plugin_folder not in candidates:
                    candidates[plugin_folder] = []

                candidates[plugin_folder].append({
                    'slug': target['slug'],
                    'id': target['id'],
                    'path': plugin_path
                })

        click.echo(f"Total candidates: {len(candidates)}")
        click.echo(
            f"Total candidates builds: {sum([len(candidates[p]) for p in candidates])}")

        for package_name, targets_info in candidates.items():
            multi_bundle = PatchstorageMultiTargetBundle(
                package_name, targets_info)

            try:
                multi_bundle.validate_basic_files()
            except (BundleBadContents, PluginFieldMissing) as err:
                msg = f'Error: {err}'
                click.secho(msg, fg='red')
                continue

            self.multi_bundles_map[package_name] = multi_bundle

        return self.multi_bundles_map

    def get_multi_bundle(self, package_name: str) -> PatchstorageMultiTargetBundle:
        """Return a multi-bundle by package name"""

        if package_name not in self.multi_bundles_map:
            raise PluginManagerException(f'Bundle not found: {package_name}')
        return self.multi_bundles_map[package_name]

    def prepare_bundles(self) -> None:
        """Prepare bundles"""

        prepared = 0
        failed = 0

        for bundle in self.multi_bundles_map:
            done = self.prepare_bundle(self.multi_bundles_map[bundle])
            if done:
                prepared += 1
            else:
                failed += 1

        click.secho(f'Prepared: {prepared}', fg='green')
        click.secho(f'Failed: {failed}', fg='red')

    def prepare_bundle(self, multi_bundle: PatchstorageMultiTargetBundle) -> bool:
        """Prepare a bundle"""

        try:
            self._prepare_bundle(multi_bundle)
            return True
        except (BundleBadContents, PluginFieldMissing) as err:
            msg = f'Error: {err}'
            click.secho(msg, fg='red')
            return False

    def _prepare_bundle(self, multi_bundle: PatchstorageMultiTargetBundle) -> None:
        package_name = multi_bundle.package_name
        path_plugins_dist = self.dist_path / package_name
        path_ps_json = path_plugins_dist / 'patchstorage.json'
        path_data_json = path_plugins_dist / 'debug.json'
        path_screenshot = path_plugins_dist / 'artwork.png'

        click.echo(f'Processing: {multi_bundle.package_name}')

        multi_bundle.validate()

        bundle_overwrites = self.get_bundle_overwrites(
            multi_bundle.package_name)

        # patchstorage field validation happens here
        patchstorage_data = multi_bundle.get_patchstorage_data(
            platform_id=PS_LV2_PLATFORM_ID,
            licenses_map=self.licenses,
            categories_map=self.categories,
            overwrites=bundle_overwrites,
            default_tags=PS_TAGS_DEFAULT
        )

        self.do_cleanup(path_plugins_dist)

        if DEBUG:
            debug_path = multi_bundle.create_debug_json(path_data_json)
            click.echo(f'Debug: {debug_path}')

        artwork_path = multi_bundle.create_artwork(path_screenshot)
        click.echo(f'Created: {artwork_path}')

        tars_info = multi_bundle.create_tarballs(path_plugins_dist)
        click.echo(f'Created: {tars_info}')

        patchstorage_data['artwork'] = str(artwork_path)
        patchstorage_data['files'] = tars_info

        with open(path_ps_json, 'w', encoding='utf8') as file:
            file.write(json.dumps(patchstorage_data, indent=4))

        click.echo(f'Created: {path_ps_json}')
        click.secho(f'Prepared: {path_plugins_dist}', fg='green')

    def push_bundles(self, plugin_name: str, username: str, password: str, auto: bool, force: bool) -> None:
        """Pushes bundle(s) to Patchstorage.com"""

        user_data = Patchstorage.auth(username, password)

        display_name = user_data['display_name']

        if plugin_name != '':
            plugin_folder = PATH_DIST / plugin_name

            if not plugin_folder.exists():
                raise Exception(
                    f'Plugin {plugin_name} not found or not prepared')

            plugins_folders = [str(plugin_folder)]
        else:
            plugins_folders = os.listdir(PATH_DIST)

        for folder in plugins_folders:
            try:
                # TODO: use context for all settings
                mark_wip = self._context.get('mark_wip', False)
                mark_new_wip = self._context.get('mark_new_wip', False)
                Patchstorage.push(display_name, folder, auto, force, mark_wip, mark_new_wip)
            except PatchstorageException as err:
                click.secho(f'Error: {err}', fg='red')
                continue

def copy_plugin_dir(source_dir: str, plugin_name: str, target_arch: str):
<<<<<<< HEAD
    
=======
    """Copy a plugin folder to the target folder"""
>>>>>>> abca95db
    # Make sure basic source folder exists
    if os.path.exists(source_dir):
        if plugin_name == 'all':
            # Walk through the source, copy each folder
            s = pathlib.Path(source_dir)
            for subfolder in s.iterdir():
                target_dir = os.path.join(PATH_PLUGINS, target_arch, subfolder.parts[-1])
                # copytree will throw an exception if folder already exists, delete 
                if os.path.exists(target_dir):
                    shutil.rmtree(target_dir)
                click.secho(f'Copying {subfolder.resolve()}...')
                shutil.copytree(subfolder.resolve(), target_dir)
        else:
            source_dir = os.path.join(source_dir, plugin_name)
            if os.path.exists(source_dir):
                target_dir = os.path.join(PATH_PLUGINS, target_arch, plugin_name)
                # copytree will throw an exception if folder already exists, delete 
                if os.path.exists(target_dir):
                    shutil.rmtree(target_dir)
                click.secho(f'Copying {source_dir}...')
                shutil.copytree(source_dir, target_dir)
            else:
                click.secho(f'Plugin directory {source_dir} not found', fg='red')
    else:
        # The plugin / architecture was not  found
        click.secho(f'Plugin source directory {source_dir} not found', fg='yellow')


@click.group()
def cli() -> None:
    """Very basic utility for publishing LV2 plugins to Patchstorage.com"""

@cli.command()
@click.argument('plugin_name', type=str, required=True)
@click.option('--from_builder_dir', type=str, required=True)
def copy(plugin_name: str, from_builder_dir: str) -> None:
<<<<<<< HEAD
        
=======
    """Copy plugins from builder directory"""

>>>>>>> abca95db
    # Make sure it exists
    if not os.path.exists(from_builder_dir):
        click.secho(f'Builder folder {from_builder_dir} not found', fg='red')
        return
    # Loop through target maps and copy
    for key in TARGETS_MAP:
        source_dir = os.path.join(from_builder_dir, "docker-workdir", key)
        copy_plugin_dir(source_dir, plugin_name, TARGETS_MAP[key])


@cli.command()
@click.argument('plugin_name', type=str, required=True)
def prepare(plugin_name: str, from_builder_dir: str) -> None:
    """Prepare *.tar.gz and patchstorage.json files"""

    manager = PluginManager()
    manager.scan_plugins_directory()
    manager.do_cleanup(PATH_DIST)

    if plugin_name == 'all':
        manager.prepare_bundles()
    else:
        multi_bundle = manager.get_multi_bundle(plugin_name)
        manager.prepare_bundle(multi_bundle)


@cli.command()
@click.argument('plugin_name', type=str, required=True)
@click.option('--username', required=True, type=str, help='Patchstorage Username')
@click.password_option(help='Patchstorage Password', confirmation_prompt=False)
@click.option('--auto', is_flag=True, default=False)
@click.option('--force', is_flag=True, default=False)
@click.option('--mark-wip', is_flag=True, default=False)
@click.option('--mark-new-wip', is_flag=True, default=False)
def push(plugin_name: str, username: str, password: str, auto: bool, force: bool, mark_wip: bool, mark_new_wip: bool) -> None:
    """Publish plugins to Patchstorage"""

    if plugin_name == 'all':
        plugin_name = ''

    context = {
        'mark_wip': mark_wip,
        'mark_new_wip': mark_new_wip,
    }

    manager = PluginManager(context)
    manager.push_bundles(plugin_name, username, password, auto, force)


if __name__ == '__main__':

    try:
        cli()
    except (click.Abort, PluginManagerException) as e:
        click.secho(f'Error: {str(e)}', fg='red')
    except PatchstorageException as e:
        click.secho(f'Patchstorage Error: {str(e)}', fg='red')
    except requests.exceptions.ConnectionError as e:
        # TODO: handle this inside Patchstorage class
        click.secho(f'Patchstorage Error: {str(e)}', fg='red')<|MERGE_RESOLUTION|>--- conflicted
+++ resolved
@@ -563,11 +563,7 @@
                 continue
 
 def copy_plugin_dir(source_dir: str, plugin_name: str, target_arch: str):
-<<<<<<< HEAD
-    
-=======
     """Copy a plugin folder to the target folder"""
->>>>>>> abca95db
     # Make sure basic source folder exists
     if os.path.exists(source_dir):
         if plugin_name == 'all':
@@ -604,12 +600,8 @@
 @click.argument('plugin_name', type=str, required=True)
 @click.option('--from_builder_dir', type=str, required=True)
 def copy(plugin_name: str, from_builder_dir: str) -> None:
-<<<<<<< HEAD
-        
-=======
     """Copy plugins from builder directory"""
 
->>>>>>> abca95db
     # Make sure it exists
     if not os.path.exists(from_builder_dir):
         click.secho(f'Builder folder {from_builder_dir} not found', fg='red')
