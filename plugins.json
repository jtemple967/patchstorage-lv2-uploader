--- conflicted
+++ resolved
@@ -1127,45 +1127,6 @@
     },
     "cabsim-IR-loader.lv2": {
         "source_code_url": "https://github.com/moddevices/mod-cabsim-IR-loader",
-<<<<<<< HEAD
-        "donate_url": null
-    },
-    "gx_bajatubedriver.lv2": {
-        "source_code_url": "https://github.com/brummer10/GxBaJaTubeDriver.lv2",
-        "donate_url": null
-    },
-    "gx_bottlerocket.lv2": {
-        "source_code_url": "https://github.com/brummer10/GxBottleRocket.lv2",
-        "donate_url": null
-    },
-    "gx_epic.lv2": {
-        "source_code_url": "https://github.com/brummer10/GxEpic.lv2",
-        "donate_url": null
-    },
-    "gx_guvnor.lv2": {
-        "source_code_url": "https://github.com/brummer10/GxGuvnor.lv2",
-        "donate_url": null
-    },
-    "gx_hotbox.lv2": {
-        "source_code_url": "https://github.com/brummer10/GxHotBox.lv2",
-        "donate_url": null
-    },
-    "gx_hyperion.lv2": {
-        "source_code_url": "https://github.com/brummer10/GxHyperion.lv2",
-        "donate_url": null
-    },
-    "gx_KnightFuzz.lv2": {
-        "source_code_url": "https://github.com/brummer10/GxKnightFuzz.lv2",
-        "donate_url": null
-    },
-    "gx_liquiddrive.lv2": {
-        "source_code_url": "https://github.com/brummer10/GxLiquidDrive.lv2",
-        "donate_url": null
-    },
-    "gx_quack.lv2": {
-        "source_code_url": "https://github.com/brummer10/GxQuack.lv2",
-        "donate_url": null
-=======
         "donate_url": "https://github.com/sponsors/falkTX"
     },
     "MetalTone.lv2": {
@@ -1176,6 +1137,5 @@
     "samplv1.lv2": {
         "source_code_url": "https://github.com/rncbc/samplv1",
         "donate_url": "https://flattr.com/@rncbc"
->>>>>>> 948ea965
     }
 }